--- conflicted
+++ resolved
@@ -11,12 +11,8 @@
 )
 from meteor.metadata import TvIterationMetadata, TvScanMetadata
 from meteor.rsmap import Map
-<<<<<<< HEAD
-from meteor.testing import diffmap_realspace_rms
-=======
 from meteor.testing import map_corrcoeff
 from meteor.tv import TvDenoiseResult
->>>>>>> 94e6b7d9
 
 
 @pytest.fixture
