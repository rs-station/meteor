--- conflicted
+++ resolved
@@ -5,12 +5,8 @@
 [project]
 name = "meteor"
 description = "denoise crystallographic difference maps"
-<<<<<<< HEAD
-version = "0.2.0"
+dynamic = ["version"]
 requires-python = ">3.11"
-=======
-dynamic = ["version"]
->>>>>>> 4086e4a6
 authors = [
     { name = "Alisia Fadini", email = "af840@cam.ac.uk" },
     { name = "Thomas Lane", email = "thomas.lane@desy.de" }
