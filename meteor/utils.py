--- conflicted
+++ resolved
@@ -6,13 +6,9 @@
 import gemmi
 import numpy as np
 import reciprocalspaceship as rs
-<<<<<<< HEAD
 from pandas import DataFrame, Index
 from reciprocalspaceship.decorators import cellify, spacegroupify
-=======
-from pandas import Index
 from reciprocalspaceship import DataSet
->>>>>>> c8014deb
 from reciprocalspaceship.utils import canonicalize_phases
 
 CellType = Sequence[float] | np.ndarray | gemmi.UnitCell
