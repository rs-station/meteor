from __future__ import annotations

from dataclasses import dataclass
from typing import TYPE_CHECKING, Literal, overload

import gemmi
import numpy as np
import reciprocalspaceship as rs
from pandas.testing import assert_index_equal

if TYPE_CHECKING:
    import pandas as pd

GEMMI_HIGH_RESOLUTION_BUFFER = 1e-6


class ShapeMismatchError(Exception): ...


@dataclass
class MapColumns:
    amplitude: str
    phase: str
    uncertainty: str | None = None


def resolution_limits(dataset: rs.DataSet) -> tuple[float, float]:
    d_hkl = dataset.compute_dHKL()["dHKL"]
    return d_hkl.max(), d_hkl.min()


def cut_resolution(
    dataset: rs.DataSet,
    *,
    dmax_limit: float | None = None,
    dmin_limit: float | None = None,
) -> rs.DataSet:
    d_hkl = dataset.compute_dHKL()["dHKL"]
    if dmax_limit:
        dataset = dataset.loc[(d_hkl <= dmax_limit)]
    if dmin_limit:
        dataset = dataset.loc[(d_hkl >= dmin_limit)]
    return dataset


@overload
def canonicalize_amplitudes(
    dataset: rs.DataSet,
    *,
    amplitude_label: str,
    phase_label: str,
    inplace: Literal[False],
) -> rs.DataSet: ...


@overload
def canonicalize_amplitudes(
    dataset: rs.DataSet,
    *,
    amplitude_label: str,
    phase_label: str,
    inplace: Literal[True],
) -> None: ...


def canonicalize_amplitudes(
    dataset: rs.DataSet,
    *,
    amplitude_label: str,
    phase_label: str,
    inplace: bool = False,
) -> rs.DataSet | None:
    if not inplace:
        dataset = dataset.copy(deep=True)

    negative_amplitude_indices = dataset[amplitude_label] < 0.0
    dataset[amplitude_label] = np.abs(dataset[amplitude_label])
    dataset.loc[negative_amplitude_indices, phase_label] += 180.0

    dataset.canonicalize_phases(inplace=True)

    if not inplace:
        return dataset
    return None


<<<<<<< HEAD
def average_phase_diff_in_degrees(
    array1: np.ndarray,
    array2: np.ndarray,
) -> float:
    if array1.shape != array2.shape:
        msg = f"inputs not same shape: {array1.shape} vs {array2.shape}"
        raise ShapeMismatchError(msg)
=======
def average_phase_diff_in_degrees(array1: np.ndarray, array2: np.ndarray) -> float:
    if not array1.shape == array2.shape:
        raise ShapeMismatchError(f"inputs not same shape: {array1.shape} vs {array2.shape}")
>>>>>>> 50d989d5
    phase1 = np.rad2deg(np.angle(array1))
    phase2 = np.rad2deg(np.angle(array2))
    diff = phase2 - phase1
    diff = (diff + 180) % 360 - 180
    return np.sum(np.abs(diff)) / float(np.prod(array1.shape))


def rs_dataseries_to_complex_array(amplitudes: rs.DataSeries, phases: rs.DataSeries) -> np.ndarray:
    """
    Convert structure factors from polar (amplitude/phase) to Cartisian (x + iy).

    Parameters
    ----------
    amplitudes: DataSeries
        with StructureFactorAmplitudeDtype
    phases: DataSeries
        with PhaseDtype

    Returns
    -------
    complex_structure_factors: np.ndarray
        with dtype complex128

    Raises
    ------
    ValueError
        if the indices of `amplitudes` and `phases` do not match
    """
    try:
        assert_index_equal(amplitudes.index, phases.index)
    except AssertionError as exptn:
        msg = (
            "Indices for `amplitudes` and `phases` don't match. To safely cast to a single complex",
            " array, pass DataSeries with a common set of indices. One possible way: ",
            "Series.align(other, join='inner', axis=0).",
        )
        raise ShapeMismatchError(msg) from exptn
    return amplitudes.to_numpy() * np.exp(1j * np.deg2rad(phases.to_numpy()))


def complex_array_to_rs_dataseries(
    complex_structure_factors: np.ndarray,
    index: pd.Index,
) -> tuple[rs.DataSeries, rs.DataSeries]:
    """
    Convert an array of complex structure factors into two reciprocalspaceship DataSeries, one
    representing the structure factor amplitudes and one for the phases.

    Parameters
    ----------
    complex_structure_factors: np.ndarray
        the complex-valued structure factors, as a numpy array
    index: pandas.Index
        the indices (HKL) for each structure factor in `complex_structure_factors`

    Returns
    -------
    amplitudes: DataSeries
        with StructureFactorAmplitudeDtype
    phases: DataSeries
        with PhaseDtype

    Raises
    ------
    ValueError
        if `complex_structure_factors and `index` do not have the same shape
    """
    if complex_structure_factors.shape != index.shape:
        msg = (
            f"shape of `complex_structure_factors` ({complex_structure_factors.shape}) does not "
            f"match shape of `index` ({index.shape})"
        )
        raise ShapeMismatchError(msg)

    amplitudes = rs.DataSeries(np.abs(complex_structure_factors), index=index)
    amplitudes = amplitudes.astype(rs.StructureFactorAmplitudeDtype())

    phases = rs.DataSeries(np.rad2deg(np.angle(complex_structure_factors)), index=index)
    phases = phases.astype(rs.PhaseDtype())

    return amplitudes, phases


def numpy_array_to_map(
    array: np.ndarray,
    *,
    spacegroup: str | int | gemmi.SpaceGroup,
    cell: tuple[float, float, float, float, float, float] | gemmi.UnitCell,
) -> gemmi.Ccp4Map:
    ccp4_map = gemmi.Ccp4Map()
    ccp4_map.grid = gemmi.FloatGrid(array.astype(np.float32))

    if isinstance(cell, gemmi.UnitCell):
        ccp4_map.grid.unit_cell = cell
    else:
        ccp4_map.grid.unit_cell.set(*cell)

    if not isinstance(spacegroup, gemmi.SpaceGroup):
        spacegroup = gemmi.SpaceGroup(spacegroup)
    ccp4_map.grid.spacegroup = spacegroup

    return ccp4_map


def compute_map_from_coefficients(
    *,
    map_coefficients: rs.DataSet,
    amplitude_label: str,
    phase_label: str,
    map_sampling: int,
) -> gemmi.Ccp4Map:
    map_coefficients_gemmi_format = map_coefficients.to_gemmi()
    ccp4_map = gemmi.Ccp4Map()
    ccp4_map.grid = map_coefficients_gemmi_format.transform_f_phi_to_map(
        amplitude_label, phase_label, sample_rate=map_sampling
    )
    ccp4_map.update_ccp4_header()

    return ccp4_map


def compute_coefficients_from_map(
    *,
    ccp4_map: gemmi.Ccp4Map,
    high_resolution_limit: float,
    amplitude_label: str,
    phase_label: str,
) -> rs.DataSet:
    # to ensure we include the final shell of reflections, add a small buffer to the resolution

    gemmi_structure_factors = gemmi.transform_map_to_f_phi(ccp4_map.grid, half_l=False)
    data = gemmi_structure_factors.prepare_asu_data(
        dmin=high_resolution_limit - GEMMI_HIGH_RESOLUTION_BUFFER, with_sys_abs=True
    )

    mtz = gemmi.Mtz(with_base=True)
    mtz.spacegroup = gemmi_structure_factors.spacegroup
    mtz.set_cell_for_all(gemmi_structure_factors.unit_cell)
    mtz.add_dataset("FromMap")
    mtz.add_column(amplitude_label, "F")
    mtz.add_column(phase_label, "P")

    mtz.set_data(data)
    mtz.switch_to_asu_hkl()

    return rs.DataSet.from_gemmi(mtz)<|MERGE_RESOLUTION|>--- conflicted
+++ resolved
@@ -84,19 +84,10 @@
     return None
 
 
-<<<<<<< HEAD
-def average_phase_diff_in_degrees(
-    array1: np.ndarray,
-    array2: np.ndarray,
-) -> float:
+def average_phase_diff_in_degrees(array1: np.ndarray, array2: np.ndarray) -> float:
     if array1.shape != array2.shape:
         msg = f"inputs not same shape: {array1.shape} vs {array2.shape}"
         raise ShapeMismatchError(msg)
-=======
-def average_phase_diff_in_degrees(array1: np.ndarray, array2: np.ndarray) -> float:
-    if not array1.shape == array2.shape:
-        raise ShapeMismatchError(f"inputs not same shape: {array1.shape} vs {array2.shape}")
->>>>>>> 50d989d5
     phase1 = np.rad2deg(np.angle(array1))
     phase2 = np.rad2deg(np.angle(array2))
     diff = phase2 - phase1
